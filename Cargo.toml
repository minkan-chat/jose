--- conflicted
+++ resolved
@@ -5,9 +5,7 @@
 license = "MIT OR Apache-2.0"
 
 [features]
-# FIXME: maybe enable more `std` features from dependencies?
-# signature is only required for better errors
-std = ["signature/std"]
+std = []
 
 [dependencies]
 base64ct = { version = "1.5.0", default-features = false, features = ["alloc"] }
@@ -16,9 +14,6 @@
     "derive",
 ] }
 serde_json = { version = "1", default-features = false, features = ["alloc"] }
-<<<<<<< HEAD
-signature = { version = "1.5.0", default-features = false }
-=======
 hashbrown = { version = "0.12", default-features = true, features = ["serde"] }
 hmac = { version = "0.12", default-features = false }
 sha2 = { version = "0.10", default-features = false }
@@ -31,7 +26,6 @@
 
 rsa = { version = "0.6", default-features = false }
 digest = { version = "0.10", default-features = false, features = ["mac"] }
->>>>>>> 13a9b094
 
 [dev-dependencies]
 rusty-hook = "0.11"